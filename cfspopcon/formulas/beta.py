--- conflicted
+++ resolved
@@ -6,11 +6,7 @@
 
 
 def _calc_beta_general(
-<<<<<<< HEAD
     average_electron_density: Unitfull, average_electron_temp: Unitfull, average_ion_temp: Unitfull, average_total_pressure: Unitfull, magnetic_field: Unitfull
-=======
-    average_electron_density: Unitfull, average_electron_temp: Unitfull, average_ion_density: Unitfull, average_ion_temp: Unitfull, magnetic_field: Unitfull
->>>>>>> f01da405
 ) -> Unitfull:
     """Calculate the average ratio of the plasma pressure to the magnetic pressure due to a magnetic_field.
 
@@ -40,20 +36,13 @@
     mu_0 = Quantity(1, "mu_0")
     # to make the result dimensionless
     unit_conversion_factor = 2 * mu_0
-<<<<<<< HEAD
     ret = unit_conversion_factor * average_total_pressure / (magnetic_field**2)
-=======
-    ret = unit_conversion_factor * calc_average_total_pressure(average_electron_density, average_electron_temp, average_ion_density, average_ion_temp) / (magnetic_field**2)
->>>>>>> f01da405
     return convert_units(ret, ureg.dimensionless)
 
 
 def calc_beta_toroidal(
-<<<<<<< HEAD
     average_electron_density: Unitfull, average_electron_temp: Unitfull, average_ion_temp: Unitfull, average_total_pressure: Unitfull, magnetic_field_on_axis: Unitfull
-=======
-    average_electron_density: Unitfull, average_electron_temp: Unitfull, average_ion_density: Unitfull, average_ion_temp: Unitfull, magnetic_field_on_axis: Unitfull
->>>>>>> f01da405
+ensity: Unitfull, average_electron_temp: Unitfull, average_ion_density: Unitfull, average_ion_temp: Unitfull, magnetic_field_on_axis: Unitfull
 ) -> Unitfull:
     """Calculate the average ratio of the plasma pressure to the magnetic pressure due to the toroidal field.
 
@@ -71,12 +60,7 @@
     Returns:
          :term:`beta_toroidal` [~]
     """
-<<<<<<< HEAD
     return _calc_beta_general(average_electron_density, average_electron_temp, average_ion_temp, average_total_pressure, magnetic_field=magnetic_field_on_axis)
-=======
-    return _calc_beta_general(average_electron_density, average_electron_temp, average_ion_density, average_ion_temp, magnetic_field=magnetic_field_on_axis)
->>>>>>> f01da405
-
 
 def calc_beta_poloidal(
     average_electron_density: Unitfull,
@@ -121,11 +105,7 @@
     units_conversion_factor = mu_0 / (2 * np.pi)
     B_pol = units_conversion_factor * plasma_current / minor_radius
 
-<<<<<<< HEAD
     return _calc_beta_general(average_electron_density, average_electron_temp, average_ion_temp, average_total_pressure, magnetic_field=B_pol)
-=======
-    return _calc_beta_general(average_electron_density, average_electron_temp, average_ion_density, average_ion_temp, magnetic_field=B_pol)
->>>>>>> f01da405
 
 
 def calc_beta_total(beta_toroidal: Unitfull, beta_poloidal: Unitfull) -> Unitfull:

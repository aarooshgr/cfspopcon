"""Calculate toroidal, poloidal, total and normalized beta."""
from .. import formulas
from ..unit_handling import Unitfull, convert_to_default_units
from .algorithm_class import Algorithm

RETURN_KEYS = [
    "beta_toroidal",
    "beta_poloidal",
    "beta",
    "normalized_beta",
]


def run_calc_beta(
    average_electron_density: Unitfull,
    average_electron_temp: Unitfull,
    average_ion_density: Unitfull,
    average_ion_temp: Unitfull,
    average_total_pressure: Unitfull,
    magnetic_field_on_axis: Unitfull,
    plasma_current: Unitfull,
    minor_radius: Unitfull,
) -> dict[str, Unitfull]:
    """Calculate toroidal, poloidal, total and normalized beta.

    Args:
        average_electron_density: :term:`glossary link<average_electron_density>`
        average_electron_temp: :term:`glossary link<average_electron_temp>`
        average_ion_density: :term:`glossary link<average_ion_density>`
        average_ion_temp: :term:`glossary link<average_ion_temp>`
        average_total_pressure: :term:`glossary link<average_total_pressure>`
        magnetic_field_on_axis: :term:`glossary link<magnetic_field_on_axis>`
        plasma_current: :term:`glossary link<plasma_current>`
        minor_radius: :term:`glossary link<minor_radius>`

    Returns:
        :term:`beta_toroidal`, :term:`beta_poloidal`, :term:`beta_total`, :term:`beta_N`
    """
<<<<<<< HEAD
    beta_toroidal = formulas.calc_beta_toroidal(average_electron_density, average_electron_temp, average_ion_temp, average_total_pressure, magnetic_field_on_axis)
    beta_poloidal = formulas.calc_beta_poloidal(
        average_electron_density, average_electron_temp, average_ion_temp, plasma_current, average_total_pressure, minor_radius
=======
    beta_toroidal = formulas.calc_beta_toroidal(average_electron_density, average_electron_temp, average_ion_density, average_ion_temp, magnetic_field_on_axis)
    beta_poloidal = formulas.calc_beta_poloidal(
        average_electron_density, average_electron_temp, average_ion_density, average_ion_temp, plasma_current, minor_radius
>>>>>>> f01da405
    )

    beta = formulas.calc_beta_total(beta_toroidal=beta_toroidal, beta_poloidal=beta_poloidal)
    normalized_beta = formulas.calc_beta_normalised(beta, minor_radius, magnetic_field_on_axis, plasma_current)

    local_vars = locals()
    return {key: convert_to_default_units(local_vars[key], key) for key in RETURN_KEYS}


calc_beta = Algorithm(
    function=run_calc_beta,
    return_keys=RETURN_KEYS,
)<|MERGE_RESOLUTION|>--- conflicted
+++ resolved
@@ -36,15 +36,10 @@
     Returns:
         :term:`beta_toroidal`, :term:`beta_poloidal`, :term:`beta_total`, :term:`beta_N`
     """
-<<<<<<< HEAD
+
     beta_toroidal = formulas.calc_beta_toroidal(average_electron_density, average_electron_temp, average_ion_temp, average_total_pressure, magnetic_field_on_axis)
     beta_poloidal = formulas.calc_beta_poloidal(
         average_electron_density, average_electron_temp, average_ion_temp, plasma_current, average_total_pressure, minor_radius
-=======
-    beta_toroidal = formulas.calc_beta_toroidal(average_electron_density, average_electron_temp, average_ion_density, average_ion_temp, magnetic_field_on_axis)
-    beta_poloidal = formulas.calc_beta_poloidal(
-        average_electron_density, average_electron_temp, average_ion_density, average_ion_temp, plasma_current, minor_radius
->>>>>>> f01da405
     )
 
     beta = formulas.calc_beta_total(beta_toroidal=beta_toroidal, beta_poloidal=beta_poloidal)
